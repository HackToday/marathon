--- conflicted
+++ resolved
@@ -37,46 +37,25 @@
 
         // TODO: We probably want to pass the execution context as an implcit.
         import scala.concurrent.ExecutionContext.Implicits.global
-<<<<<<< HEAD
-        taskTracker.specInstances(appId).flatMap { allTasks =>
+        async {
+          val allTasks = await(taskTracker.specInstances(appId))
           val foundTasks = findToKill(allTasks)
-          val expungeTasks = if (wipe) expunge(foundTasks) else Future.successful(())
-
-          expungeTasks.map { _ =>
-            val launchedTasks = foundTasks.filter(_.isLaunched)
-            if (launchedTasks.nonEmpty) {
-              service.killTasks(appId, launchedTasks)
-              foundTasks
-            } else foundTasks
-          }
-=======
-
-        async {
-          val allTasks = await(taskTracker.appTasks(appId))
-          val foundTasks = findToKill(allTasks)
-
           if (wipe) expunge(foundTasks)
-
-          val launchedTasks = foundTasks.filter(_.launched.isDefined)
-          if (launchedTasks.nonEmpty) await(service.killTasks(appId, launchedTasks))
+          val launchedTasks = foundTasks.filter(_.isLaunched)
+          if (launchedTasks.isEmpty) await(service.killTasks(appId, launchedTasks))
           // Return killed *and* expunged tasks.
           // The user only cares that all tasks won't exist eventually. That's why we send all tasks back and not just
           // the killed tasks.
           foundTasks
->>>>>>> 37af87f6
         }
 
       case None => Future.failed(UnknownAppException(appId))
     }
   }
 
-<<<<<<< HEAD
   private[this] def expunge(tasks: Iterable[Instance])(implicit ec: ExecutionContext): Future[Unit] = {
-=======
-  private[this] def expunge(tasks: Iterable[Task])(implicit ec: ExecutionContext): Future[Unit] = {
     // Note: We process all tasks sequentially.
 
->>>>>>> 37af87f6
     tasks.foldLeft(Future.successful(())) { (resultSoFar, nextTask) =>
       resultSoFar.flatMap { _ =>
         log.info("Expunging {}", nextTask.id)

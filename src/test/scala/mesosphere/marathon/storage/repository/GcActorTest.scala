package mesosphere.marathon.storage.repository

import java.time.OffsetDateTime
import java.util.concurrent.Semaphore
import java.util.concurrent.atomic.AtomicReference

import akka.Done
import akka.stream.scaladsl.{ Sink, Source }
import akka.testkit.{ TestFSMRef, TestKitBase }
import com.codahale.metrics.MetricRegistry
import mesosphere.AkkaUnitTest
import mesosphere.marathon.core.pod.PodDefinition
import mesosphere.marathon.core.storage.store.impl.memory.{ Identity, InMemoryPersistenceStore, RamId }
import mesosphere.marathon.metrics.Metrics
import mesosphere.marathon.state.{ AppDefinition, Group, PathId, Timestamp, VersionInfo }
import mesosphere.marathon.test.Mockito
import mesosphere.marathon.upgrade.DeploymentPlan
import org.scalatest.GivenWhenThen

import scala.collection.immutable.Seq
import scala.concurrent.{ Future, Promise, blocking }

class GcActorTest extends AkkaUnitTest with TestKitBase with GivenWhenThen with Mockito {
  import GcActor._
  import PathId._
  implicit val metrics = new Metrics(new MetricRegistry)

  def scanWaitOnSem(sem: Semaphore): Option[() => Future[ScanDone]] = {
    Some(() => Future {
      blocking(sem.acquire())
      ScanDone()
    })
  }

  def compactWaitOnSem(
    appsToDelete: AtomicReference[Set[PathId]],
    appVersionsToDelete: AtomicReference[Map[PathId, Set[OffsetDateTime]]],
    podsToDelete: AtomicReference[Set[PathId]],
    podVersionsToDelete: AtomicReference[Map[PathId, Set[OffsetDateTime]]],
    rootVersionsToDelete: AtomicReference[Set[OffsetDateTime]],
    sem: Semaphore): Option[(Set[PathId], Map[PathId, Set[OffsetDateTime]], Set[PathId], Map[PathId, Set[OffsetDateTime]], Set[OffsetDateTime]) => Future[CompactDone]] = {
    Some((apps, appVersions, pods, podVersions, roots) => Future {
      appsToDelete.set(apps)
      appVersionsToDelete.set(appVersions)
      podsToDelete.set(pods)
      podVersionsToDelete.set(podVersions)
      rootVersionsToDelete.set(roots)
      blocking(sem.acquire())
      CompactDone
    })
  }

  private def processReceiveUntil[T <: GcActor[_, _, _]](fsm: TestFSMRef[State, _, T], state: State): State = {
    // give the blocking scan a little time to deliver the message
    var done = 0
    while (done < 500) {
      Thread.`yield`()
      Thread.sleep(1)
      done = if (fsm.stateName == state) 500
      else done + 1
    }
    fsm.stateName
  }

  case class Fixture(maxVersions: Int)(
      testScan: Option[() => Future[ScanDone]] = None)(
      testCompact: Option[(Set[PathId], Map[PathId, Set[OffsetDateTime]], Set[PathId], Map[PathId, Set[OffsetDateTime]], Set[OffsetDateTime]) => Future[CompactDone]] = None) {
    val store = new InMemoryPersistenceStore()
    val appRepo = AppRepository.inMemRepository(store)
    val podRepo = PodRepository.inMemRepository(store)
    val groupRepo = GroupRepository.inMemRepository(store, appRepo, podRepo)
    val deployRepo = DeploymentRepository.inMemRepository(store, groupRepo, appRepo, podRepo, maxVersions)
    val actor = TestFSMRef(new GcActor(deployRepo, groupRepo, appRepo, podRepo, maxVersions) {
      override def scan(): Future[ScanDone] = {
        testScan.fold(super.scan())(_())
      }

      override def compact(
        appsToDelete: Set[PathId],
        appVersionsToDelete: Map[PathId, Set[OffsetDateTime]],
        podsToDelete: Set[PathId],
        podVersionsToDelete: Map[PathId, Set[OffsetDateTime]],
        rootVersionsToDelete: Set[OffsetDateTime]): Future[CompactDone] = {
        testCompact.fold(super.compact(appsToDelete, appVersionsToDelete, podsToDelete, podVersionsToDelete, rootVersionsToDelete)) {
          _(appsToDelete, appVersionsToDelete, podsToDelete, podVersionsToDelete, rootVersionsToDelete)
        }
      }
    })
  }

  "GcActor" when {
    "transitioning" should {
      "start idle" in {
        val f = Fixture(2)()()
        f.actor.stateName should equal(Idle)
      }
      "RunGC should move to Scanning" in {
        val sem = new Semaphore(0)
        val f = Fixture(2)(scanWaitOnSem(sem))()
        f.actor ! RunGC
        f.actor.stateName should equal(Scanning)
        f.actor.stateData should equal(UpdatedEntities())
        sem.release()
      }
      "RunGC while scanning should set 'scan again'" in {
        val f = Fixture(2)()()
        f.actor.setState(Scanning, UpdatedEntities())
        f.actor ! RunGC
        f.actor.stateName should equal(Scanning)
        f.actor.stateData should equal(UpdatedEntities(gcRequested = true))
      }
      "RunGC while compacting should set 'scan again'" in {
        val f = Fixture(2)()()
        f.actor.setState(Compacting, BlockedEntities())
        f.actor ! RunGC
        f.actor.stateName should equal(Compacting)
        f.actor.stateData should equal(BlockedEntities(gcRequested = true))
      }
      "ScanDone with no compactions and no additional requests should go back to idle" in {
        val f = Fixture(2)()()
        f.actor.setState(Scanning, UpdatedEntities())
        f.actor ! ScanDone()
        f.actor.stateName should equal(Idle)
      }
      "ScanDone with no compactions and additional requests should scan again" in {
        val scanSem = new Semaphore(0)
        val f = Fixture(2)(scanWaitOnSem(scanSem))()

        f.actor.setState(Scanning, UpdatedEntities(gcRequested = true))
        f.actor ! ScanDone()
        f.actor.stateName should equal(Scanning)
        f.actor.stateData should equal(UpdatedEntities())
        scanSem.release()
        processReceiveUntil(f.actor, Idle) should be(Idle)
      }
      "CompactDone should transition to idle if no gcs were requested" in {
        val f = Fixture(2)()()
        f.actor.setState(Compacting, BlockedEntities())
        f.actor ! CompactDone
        f.actor.stateName should equal(Idle)
      }
      "CompactDone should transition to scanning if gcs were requested" in {
        val scanSem = new Semaphore(0)
        val f = Fixture(2)(scanWaitOnSem(scanSem))()
        f.actor.setState(Compacting, BlockedEntities(gcRequested = true))
        f.actor ! CompactDone
        f.actor.stateName should equal(Scanning)
        f.actor.stateData should equal(UpdatedEntities())
        scanSem.release()
        processReceiveUntil(f.actor, Idle) should be(Idle)
      }
    }
    "idle" should {
      "complete stores immediately and stay idle" in {
        val f = Fixture(2)()()
        val appPromise = Promise[Done]()
        f.actor ! StoreApp("root".toRootPath, None, appPromise)
        appPromise.future.isCompleted should equal(true)
        f.actor.stateName should be(Idle)
      }
    }
    "scanning" should {
      "track app stores" in {
        val f = Fixture(2)()()
        f.actor.setState(Scanning, UpdatedEntities())
        val appPromise = Promise[Done]()
        f.actor ! StoreApp("root".toRootPath, None, appPromise)
        appPromise.future.isCompleted should be(true)
        f.actor.stateData should equal(UpdatedEntities(appsStored = Set("root".toRootPath)))
      }
      "track app version stores" in {
        val f = Fixture(2)()()
        f.actor.setState(Scanning, UpdatedEntities())
        val appPromise = Promise[Done]()
        val now = OffsetDateTime.now()
        f.actor ! StoreApp("root".toRootPath, Some(now), appPromise)
        appPromise.future.isCompleted should be(true)
        f.actor.stateData should equal(UpdatedEntities(appVersionsStored = Map("root".toRootPath -> Set(now))))
      }
      "track pod stores" in {
        val f = Fixture(2)()()
        f.actor.setState(Scanning, UpdatedEntities())
        val promise = Promise[Done]()
        f.actor ! StorePod("root".toRootPath, None, promise)
        promise.future.isCompleted should be(true)
        f.actor.stateData should equal(UpdatedEntities(podsStored = Set("root".toRootPath)))
      }
      "track pod version stores" in {
        val f = Fixture(2)()()
        f.actor.setState(Scanning, UpdatedEntities())
        val promise = Promise[Done]()
        val now = OffsetDateTime.now()
        f.actor ! StorePod("root".toRootPath, Some(now), promise)
        promise.future.isCompleted should be(true)
        f.actor.stateData should equal(UpdatedEntities(podVersionsStored = Map("root".toRootPath -> Set(now))))
      }
      "track root stores" in {
        val f = Fixture(2)()()
        f.actor.setState(Scanning, UpdatedEntities())
        val rootPromise = Promise[Done]()
        val now = OffsetDateTime.now()
        val root = StoredGroup("/".toRootPath, Map("a".toRootPath -> now), Map.empty, Nil, Set.empty, now)
        f.actor ! StoreRoot(root, rootPromise)
        rootPromise.future.isCompleted should be(true)
        f.actor.stateData should equal(UpdatedEntities(appVersionsStored = root.appIds.mapValues(Set(_)), rootsStored = Set(now)))
      }
      "track deploy stores" in {
        val f = Fixture(5)()()
        f.actor.setState(Scanning, UpdatedEntities())
        val deployPromise = Promise[Done]()
        val app1 = AppDefinition("a".toRootPath)
        val app2 = AppDefinition("b".toRootPath)
<<<<<<< HEAD
        val root1 = Group("/".toRootPath, Map("a".toRootPath -> app1), Map.empty, Set.empty, Set.empty)
        val root2 = Group("/".toRootPath, Map("b".toRootPath -> app2), Map.empty, Set.empty, Set.empty)
=======
        val root1 = Group("/".toRootPath, Map("a".toRootPath -> app1), groups = Set.empty, Set.empty)
        val root2 = Group("/".toRootPath, Map("b".toRootPath -> app2), groups = Set.empty, Set.empty)
>>>>>>> 0b581603
        f.actor ! StorePlan(DeploymentPlan(root1, root2, Nil, Timestamp.now()), deployPromise)
        deployPromise.future.isCompleted should be(true)
        f.actor.stateData should equal(
          UpdatedEntities(
            appVersionsStored = Map(
              app1.id -> Set(app1.version.toOffsetDateTime),
              app2.id -> Set(app2.version.toOffsetDateTime)),
            rootsStored = Set(root1.version.toOffsetDateTime, root2.version.toOffsetDateTime)))
      }
      "remove stores from deletions when scan is done" in {
        val sem = new Semaphore(0)
        val compactedAppIds = new AtomicReference[Set[PathId]]()
        val compactedAppVersions = new AtomicReference[Map[PathId, Set[OffsetDateTime]]]()
        val compactedPodIds = new AtomicReference[Set[PathId]]()
        val compactedPodVersions = new AtomicReference[Map[PathId, Set[OffsetDateTime]]]()
        val compactedRoots = new AtomicReference[Set[OffsetDateTime]]()
        val f = Fixture(5)()(compactWaitOnSem(compactedAppIds, compactedAppVersions,
          compactedPodIds, compactedPodVersions, compactedRoots, sem))
        f.actor.setState(Scanning, UpdatedEntities())
        val app1 = AppDefinition("a".toRootPath)
        val app2 = AppDefinition("b".toRootPath)
<<<<<<< HEAD
        val pod1 = PodDefinition("p1".toRootPath)
        val pod2 = PodDefinition("p2".toRootPath)
        val root1 = Group("/".toRootPath, Map("a".toRootPath -> app1), Map(pod1.id -> pod1), Set.empty, Set.empty)
        val root2 = Group("/".toRootPath, Map("b".toRootPath -> app2), Map(pod2.id -> pod2), Set.empty, Set.empty)
=======
        val root1 = Group("/".toRootPath, Map("a".toRootPath -> app1), groups = Set.empty, Set.empty)
        val root2 = Group("/".toRootPath, Map("b".toRootPath -> app2), groups = Set.empty, Set.empty)
>>>>>>> 0b581603
        val updates = UpdatedEntities(
          appVersionsStored = Map(
            app1.id -> Set(app1.version.toOffsetDateTime),
            app2.id -> Set(app2.version.toOffsetDateTime)),
          podVersionsStored = Map(
            pod1.id -> Set(pod1.version.toOffsetDateTime),
            pod2.id -> Set(pod2.version.toOffsetDateTime)
          ),
          rootsStored = Set(root1.version.toOffsetDateTime, root2.version.toOffsetDateTime))
        f.actor.setState(Scanning, updates)

        val now = OffsetDateTime.MAX
        f.actor ! ScanDone(
          appsToDelete = Set(app1.id, app2.id, "c".toRootPath),
          appVersionsToDelete = Map(
            app1.id -> Set(app1.version.toOffsetDateTime, now),
            app2.id -> Set(app2.version.toOffsetDateTime, now),
            "d".toRootPath -> Set(now)),
          podsToDelete = Set(pod1.id, pod2.id, "p3".toRootPath),
          podVersionsToDelete = Map(
            pod1.id -> Set(pod1.version.toOffsetDateTime, now),
            pod2.id -> Set(pod2.version.toOffsetDateTime, now),
            "p4".toRootPath -> Set(now)
          ),
          rootVersionsToDelete = Set(root1.version.toOffsetDateTime, root2.version.toOffsetDateTime, now))

        f.actor.stateName should equal(Compacting)
        f.actor.stateData should equal(BlockedEntities(
          appsDeleting = Set("c".toRootPath),
          appVersionsDeleting = Map(app1.id -> Set(now), app2.id -> Set(now), "d".toRootPath -> Set(now)),
          podsDeleting = Set("p3".toRootPath),
          podVersionsDeleting = Map(pod1.id -> Set(now), pod2.id -> Set(now), "p4".toRootPath -> Set(now)),
          rootsDeleting = Set(now)))

        sem.release()
        processReceiveUntil(f.actor, Idle) should be(Idle)
        compactedAppIds.get should equal(Set("c".toRootPath))
        compactedAppVersions.get should equal(Map(app1.id -> Set(now), app2.id -> Set(now), "d".toRootPath -> Set(now)))
        compactedPodIds.get should equal(Set("p3".toRootPath))
        compactedPodVersions.get should equal(Map(pod1.id -> Set(now), pod2.id -> Set(now), "p4".toRootPath -> Set(now)))
        compactedRoots.get should equal(Set(now))
      }
    }
    "compacting" should {
      "let unblocked app stores through" in {
        val f = Fixture(2)()()
        f.actor.setState(Compacting, BlockedEntities())
        val promise = Promise[Done]()
        f.actor ! StoreApp("a".toRootPath, None, promise)
        promise.future.isCompleted should be(true)
        f.actor.stateName should be(Compacting)
        f.actor.stateData should be(BlockedEntities())
      }
      "block deleted app stores until compaction completes" in {
        val f = Fixture(2)()()
        f.actor.setState(Compacting, BlockedEntities(appsDeleting = Set("a".toRootPath)))
        val promise = Promise[Done]()
        f.actor ! StoreApp("a".toRootPath, None, promise)
        promise.future.isCompleted should be(false)
        f.actor.stateName should be(Compacting)
        f.actor.stateData should be(BlockedEntities(appsDeleting = Set("a".toRootPath), promises = List(promise)))
        f.actor ! CompactDone
        promise.future.futureValue should be(Done)
      }
      "let unblocked app version stores through" in {
        val f = Fixture(2)()()
        f.actor.setState(Compacting, BlockedEntities())
        val promise = Promise[Done]()
        f.actor ! StoreApp("a".toRootPath, Some(OffsetDateTime.now), promise)
        promise.future.isCompleted should be(true)
        f.actor.stateName should be(Compacting)
        f.actor.stateData should be(BlockedEntities())
      }
      "block deleted app version stores until compaction completes" in {
        val f = Fixture(2)()()
        val now = OffsetDateTime.now()
        f.actor.setState(Compacting, BlockedEntities(appVersionsDeleting = Map("a".toRootPath -> Set(now))))
        val promise = Promise[Done]()
        f.actor ! StoreApp("a".toRootPath, Some(now), promise)
        promise.future.isCompleted should be(false)
        f.actor.stateName should be(Compacting)
        f.actor.stateData should be(BlockedEntities(
          appVersionsDeleting = Map("a".toRootPath -> Set(now)),
          promises = List(promise)))
        f.actor ! CompactDone
        promise.future.isCompleted should be(true)
      }
      "let unblocked pod stores through" in {
        val f = Fixture(2)()()
        f.actor.setState(Compacting, BlockedEntities())
        val promise = Promise[Done]()
        f.actor ! StorePod("a".toRootPath, None, promise)
        promise.future.isCompleted should be(true)
        f.actor.stateName should be(Compacting)
        f.actor.stateData should be(BlockedEntities())
      }
      "block deleted pod stores until compaction completes" in {
        val f = Fixture(2)()()
        f.actor.setState(Compacting, BlockedEntities(podsDeleting = Set("a".toRootPath)))
        val promise = Promise[Done]()
        f.actor ! StorePod("a".toRootPath, None, promise)
        promise.future.isCompleted should be(false)
        f.actor.stateName should be(Compacting)
        f.actor.stateData should be(BlockedEntities(podsDeleting = Set("a".toRootPath), promises = List(promise)))
        f.actor ! CompactDone
        promise.future.futureValue should be(Done)
      }
      "let unblocked pod version stores through" in {
        val f = Fixture(2)()()
        f.actor.setState(Compacting, BlockedEntities())
        val promise = Promise[Done]()
        f.actor ! StorePod("a".toRootPath, Some(OffsetDateTime.now), promise)
        promise.future.isCompleted should be(true)
        f.actor.stateName should be(Compacting)
        f.actor.stateData should be(BlockedEntities())
      }
      "block deleted pod version stores until compaction completes" in {
        val f = Fixture(2)()()
        val now = OffsetDateTime.now()
        f.actor.setState(Compacting, BlockedEntities(podVersionsDeleting = Map("a".toRootPath -> Set(now))))
        val promise = Promise[Done]()
        f.actor ! StorePod("a".toRootPath, Some(now), promise)
        promise.future.isCompleted should be(false)
        f.actor.stateName should be(Compacting)
        f.actor.stateData should be(BlockedEntities(
          podVersionsDeleting = Map("a".toRootPath -> Set(now)),
          promises = List(promise)))
        f.actor ! CompactDone
        promise.future.isCompleted should be(true)
      }
      "let unblocked root stores through" in {
        val f = Fixture(2)()()
        f.actor.setState(Compacting, BlockedEntities())
        val promise = Promise[Done]()
        f.actor ! StoreRoot(StoredGroup("/".toRootPath, Map.empty, Map.empty, Nil, Set.empty, OffsetDateTime.now), promise)
        promise.future.isCompleted should be(true)
        f.actor.stateName should be(Compacting)
        f.actor.stateData should be(BlockedEntities())
      }
      "block deleted root stores until compaction completes" in {
        val f = Fixture(2)()()
        val now = OffsetDateTime.now
        f.actor.setState(Compacting, BlockedEntities(rootsDeleting = Set(now)))
        val promise = Promise[Done]()
        f.actor ! StoreRoot(StoredGroup("/".toRootPath, Map.empty, Map.empty, Nil, Set.empty, now), promise)
        promise.future.isCompleted should be(false)
        f.actor.stateName should be(Compacting)
        f.actor.stateData should be(BlockedEntities(rootsDeleting = Set(now), promises = List(promise)))
        f.actor ! CompactDone
        promise.future.futureValue should be(Done)
      }
      "let unblocked deploy stores through" in {
        val f = Fixture(2)()()
        f.actor.setState(Compacting, BlockedEntities())
        val promise = Promise[Done]()
        val app1 = AppDefinition("a".toRootPath)
        val app2 = AppDefinition("b".toRootPath)
<<<<<<< HEAD
        val root1 = Group("/".toRootPath, Map("a".toRootPath -> app1), Map.empty, Set.empty, Set.empty)
        val root2 = Group("/".toRootPath, Map("b".toRootPath -> app2), Map.empty, Set.empty, Set.empty)
=======
        val root1 = Group("/".toRootPath, Map("a".toRootPath -> app1), groups = Set.empty, Set.empty)
        val root2 = Group("/".toRootPath, Map("b".toRootPath -> app2), groups = Set.empty, Set.empty)
>>>>>>> 0b581603
        f.actor ! StorePlan(DeploymentPlan(root1, root2, Nil, Timestamp.now()), promise)
        // internally we send two more messages as StorePlan in compacting is the same as StoreRoot x 2
        processReceiveUntil(f.actor, Compacting) should be(Compacting)
        promise.future.futureValue should be(Done)
        f.actor.stateData should be(BlockedEntities())
      }
      "block plans with deleted roots until compaction completes" in {
        val f = Fixture(2)()()
        val app1 = AppDefinition("a".toRootPath)
<<<<<<< HEAD
        val root1 = Group("/".toRootPath, Map("a".toRootPath -> app1), Map.empty, Set.empty, Set.empty)
=======
        val root1 = Group("/".toRootPath, Map("a".toRootPath -> app1), groups = Set.empty, Set.empty)
>>>>>>> 0b581603

        f.actor.setState(Compacting, BlockedEntities(rootsDeleting = Set(root1.version.toOffsetDateTime)))
        val promise = Promise[Done]()
        val app2 = AppDefinition("b".toRootPath)
<<<<<<< HEAD
        val root2 = Group("/".toRootPath, Map("b".toRootPath -> app2), Map.empty, Set.empty, Set.empty)
=======
        val root2 = Group("/".toRootPath, Map("b".toRootPath -> app2), groups = Set.empty, Set.empty)
>>>>>>> 0b581603
        f.actor ! StorePlan(DeploymentPlan(root1, root2, Nil, Timestamp.now()), promise)
        // internally we send two more messages as StorePlan in compacting is the same as StoreRoot x 2
        processReceiveUntil(f.actor, Compacting) should be(Compacting)
        promise.future.isCompleted should be(false)
        val stateData = f.actor.stateData.asInstanceOf[BlockedEntities]
        stateData.rootsDeleting should equal(Set(root1.version.toOffsetDateTime))
        stateData.promises should not be 'empty
        f.actor ! CompactDone
        processReceiveUntil(f.actor, Idle) should be(Idle)
        promise.future.futureValue should be(Done)
      }
    }
    "actually running" should {
      "ignore scan errors on roots" in {
        val store = new InMemoryPersistenceStore()
        val appRepo = AppRepository.inMemRepository(store)
        val podRepo = PodRepository.inMemRepository(store)
        val groupRepo = mock[StoredGroupRepositoryImpl[RamId, String, Identity]]
        val deployRepo = DeploymentRepository.inMemRepository(store, groupRepo, appRepo, podRepo, 1)
        val actor = TestFSMRef(new GcActor(deployRepo, groupRepo, appRepo, podRepo, 1))
        groupRepo.rootVersions() returns Source(Seq(OffsetDateTime.now(), OffsetDateTime.MIN, OffsetDateTime.MAX))
        groupRepo.root() returns Future.failed(new Exception)
        actor ! RunGC
        processReceiveUntil(actor, Idle) should be(Idle)
      }
      "ignore scan errors on apps" in {
        val store = new InMemoryPersistenceStore()
        val appRepo = mock[AppRepositoryImpl[RamId, String, Identity]]
        val podRepo = PodRepository.inMemRepository(store)
        val groupRepo = GroupRepository.inMemRepository(store, appRepo, podRepo)
        val deployRepo = DeploymentRepository.inMemRepository(store, groupRepo, appRepo, podRepo, 2)
        val actor = TestFSMRef(new GcActor(deployRepo, groupRepo, appRepo, podRepo, 2))
        val root1 = Group("/".toRootPath)
        val root2 = Group("/".toRootPath)
        val root3 = Group("/".toRootPath)
        Seq(root1, root2, root3).foreach(groupRepo.storeRoot(_, Nil, Nil, Nil, Nil).futureValue)
        appRepo.ids returns Source.failed(new Exception)
        actor ! RunGC
        processReceiveUntil(actor, Idle) should be(Idle)
      }
      "ignore scan errors on pods" in {
        val store = new InMemoryPersistenceStore()
        val appRepo = AppRepository.inMemRepository(store)
        val podRepo = mock[PodRepositoryImpl[RamId, String, Identity]]
        val groupRepo = GroupRepository.inMemRepository(store, appRepo, podRepo)
        val deployRepo = DeploymentRepository.inMemRepository(store, groupRepo, appRepo, podRepo, 2)
        val actor = TestFSMRef(new GcActor(deployRepo, groupRepo, appRepo, podRepo, 2))
        val root1 = Group("/".toRootPath)
        val root2 = Group("/".toRootPath)
        val root3 = Group("/".toRootPath)
        Seq(root1, root2, root3).foreach(groupRepo.storeRoot(_, Nil, Nil, Nil, Nil).futureValue)
        podRepo.ids returns Source.failed(new Exception)
        actor ! RunGC
        processReceiveUntil(actor, Idle) should be(Idle)
      }
      "ignore errors when compacting" in {
        val store = new InMemoryPersistenceStore()
        val appRepo = mock[AppRepositoryImpl[RamId, String, Identity]]
        val podRepo = PodRepository.inMemRepository(store)
        val groupRepo = GroupRepository.inMemRepository(store, appRepo, podRepo)
        val deployRepo = DeploymentRepository.inMemRepository(store, groupRepo, appRepo, podRepo, 2)
        val actor = TestFSMRef(new GcActor(deployRepo, groupRepo, appRepo, podRepo, 2))
        actor.setState(Scanning, UpdatedEntities())
        appRepo.delete(any) returns Future.failed(new Exception)
        actor ! ScanDone(appsToDelete = Set("a".toRootPath))
        processReceiveUntil(actor, Idle) should be(Idle)
      }
      "do nothing if there are less than max roots" in {
        val sem = new Semaphore(0)
        val compactedAppIds = new AtomicReference[Set[PathId]]()
        val compactedAppVersions = new AtomicReference[Map[PathId, Set[OffsetDateTime]]]()
        val compactedPodIds = new AtomicReference[Set[PathId]]()
        val compactedPodVersions = new AtomicReference[Map[PathId, Set[OffsetDateTime]]]()
        val compactedRoots = new AtomicReference[Set[OffsetDateTime]]()
        val f = Fixture(2)()(compactWaitOnSem(compactedAppIds, compactedAppVersions,
          compactedPodIds, compactedPodVersions, compactedRoots, sem))
        val root1 = Group("/".toRootPath)
        val root2 = Group("/".toRootPath)
        Seq(root1, root2).foreach(f.groupRepo.storeRoot(_, Nil, Nil, Nil, Nil).futureValue)
        f.actor ! RunGC
        sem.release()
        processReceiveUntil(f.actor, Idle) should be(Idle)
        // compact shouldn't have been called.
        Option(compactedAppIds.get) should be('empty)
        Option(compactedAppVersions.get) should be('empty)
        Option(compactedRoots.get) should be('empty)
      }
      "do nothing if all of the roots are in use" in {
        val sem = new Semaphore(0)
        val compactedAppIds = new AtomicReference[Set[PathId]]()
        val compactedAppVersions = new AtomicReference[Map[PathId, Set[OffsetDateTime]]]()
        val compactedPodIds = new AtomicReference[Set[PathId]]()
        val compactedPodVersions = new AtomicReference[Map[PathId, Set[OffsetDateTime]]]()
        val compactedRoots = new AtomicReference[Set[OffsetDateTime]]()
        val f = Fixture(1)()(compactWaitOnSem(compactedAppIds, compactedAppVersions,
          compactedPodIds, compactedPodVersions, compactedRoots, sem))
        val root1 = Group("/".toRootPath)
        val root2 = Group("/".toRootPath)
        Seq(root1, root2).foreach(f.groupRepo.storeRoot(_, Nil, Nil, Nil, Nil).futureValue)
        val plan = DeploymentPlan(root1, root2)
        f.deployRepo.store(plan).futureValue

        f.actor ! RunGC
        sem.release()
        processReceiveUntil(f.actor, Idle) should be(Idle)
        // compact shouldn't have been called.
        Option(compactedAppIds.get) should be('empty)
        Option(compactedAppVersions.get) should be('empty)
        Option(compactedRoots.get) should be('empty)
      }
      "delete unused apps, pods, and roots" in {
        val f = Fixture(1)()()
        val dApp1 = AppDefinition("a".toRootPath)
        val dApp2 = AppDefinition("b".toRootPath)
        val dApp1V2 = dApp1.copy(versionInfo = VersionInfo.OnlyVersion(Timestamp(7)))
        val app3 = AppDefinition("c".toRootPath)
        f.appRepo.store(dApp1).futureValue
        f.appRepo.storeVersion(dApp2).futureValue
        f.appRepo.store(app3)

        val dPod1 = PodDefinition("p1".toRootPath)
        val dPod2 = PodDefinition("p2".toRootPath)
        val dPod1V2 = dPod1.copy(version = Timestamp(7))
        val pod3 = PodDefinition("p3".toRootPath)
        f.podRepo.store(dPod1).futureValue
        f.podRepo.storeVersion(dPod2).futureValue
        f.podRepo.store(pod3)

        val dRoot1 = Group("/".toRootPath, Map(dApp1.id -> dApp1), Map(dPod1.id -> dPod1), version = Timestamp(1))
        f.groupRepo.storeRoot(dRoot1, dRoot1.transitiveApps.toVector, Seq(dApp2.id),
          dRoot1.transitivePodsById.values.toVector, Seq(dPod2.id)).futureValue

        val root2 = Group("/".toRootPath, Map(app3.id -> app3, dApp1V2.id -> dApp1V2),
          Map(pod3.id -> pod3, dPod1V2.id -> dPod1V2), version = Timestamp(2))
        val root3 = Group("/".toRootPath, version = Timestamp(3))
        val root4 = Group("/".toRootPath, Map(dApp1V2.id -> dApp1V2), Map(dPod1V2.id -> dPod1V2), version = Timestamp(4))
        f.groupRepo.storeRoot(root2, root2.transitiveApps.toVector, Nil, root2.transitivePodsById.values.toVector, Nil).futureValue
        f.groupRepo.storeRoot(root3, Nil, Nil, Nil, Nil).futureValue

        val plan = DeploymentPlan(root2, root3)
        f.deployRepo.store(plan).futureValue
        f.groupRepo.storeRoot(root4, Nil, Nil, Nil, Nil).futureValue

        f.actor ! RunGC
        processReceiveUntil(f.actor, Idle) should be(Idle)
        // dApp1 -> delete only dApp1.version, dApp2 -> full delete, dRoot1 -> delete
        f.appRepo.ids().runWith(Sink.seq).futureValue should contain theSameElementsAs Seq(dApp1.id, app3.id)
        f.appRepo.versions(dApp1.id).runWith(Sink.seq).futureValue should contain theSameElementsAs Seq(dApp1V2.version.toOffsetDateTime)

        f.podRepo.ids().runWith(Sink.seq).futureValue should contain theSameElementsAs Seq(dPod1.id, pod3.id)
        f.podRepo.versions(dPod1.id).runWith(Sink.seq).futureValue should contain theSameElementsAs Seq(dPod1V2.version.toOffsetDateTime)

        f.groupRepo.rootVersions().mapAsync(Int.MaxValue)(f.groupRepo.rootVersion).collect {
          case Some(g) => g
        }.runWith(Sink.seq).futureValue should
          contain theSameElementsAs Seq(root2, root3, root4)
      }
      "actually delete the requested objects" in {
        val appRepo = mock[AppRepositoryImpl[RamId, String, Identity]]
        val podRepo = mock[PodRepositoryImpl[RamId, String, Identity]]
        val groupRepo = mock[StoredGroupRepositoryImpl[RamId, String, Identity]]
        val deployRepo = mock[DeploymentRepositoryImpl[RamId, String, Identity]]
        val actor = TestFSMRef(new GcActor(deployRepo, groupRepo, appRepo, podRepo, 25))
        actor.setState(Scanning, UpdatedEntities())
        val scanResult = ScanDone(
          appsToDelete = Set("a".toRootPath),
          appVersionsToDelete = Map(
            "b".toRootPath -> Set(OffsetDateTime.MIN, OffsetDateTime.MAX),
            "c".toRootPath -> Set(OffsetDateTime.MIN)),
          podsToDelete = Set("d".toRootPath),
          podVersionsToDelete = Map(
            "e".toRootPath -> Set(OffsetDateTime.MIN, OffsetDateTime.MAX),
            "f".toRootPath -> Set(OffsetDateTime.MIN)
          ),
          rootVersionsToDelete = Set(OffsetDateTime.MIN, OffsetDateTime.MAX))

        appRepo.delete(any) returns Future.successful(Done)
        appRepo.deleteVersion(any, any) returns Future.successful(Done)
        podRepo.delete(any) returns Future.successful(Done)
        podRepo.deleteVersion(any, any) returns Future.successful(Done)
        groupRepo.deleteRootVersion(any) returns Future.successful(Done)

        actor ! scanResult

        processReceiveUntil(actor, Idle) should be(Idle)

        verify(appRepo).delete("a".toRootPath)
        verify(appRepo).deleteVersion("b".toRootPath, OffsetDateTime.MIN)
        verify(appRepo).deleteVersion("b".toRootPath, OffsetDateTime.MAX)
        verify(appRepo).deleteVersion("c".toRootPath, OffsetDateTime.MIN)
        verify(podRepo).delete("d".toRootPath)
        verify(podRepo).deleteVersion("e".toRootPath, OffsetDateTime.MIN)
        verify(podRepo).deleteVersion("e".toRootPath, OffsetDateTime.MAX)
        verify(podRepo).deleteVersion("f".toRootPath, OffsetDateTime.MIN)
        verify(groupRepo).deleteRootVersion(OffsetDateTime.MIN)
        verify(groupRepo).deleteRootVersion(OffsetDateTime.MAX)
        noMoreInteractions(appRepo)
        noMoreInteractions(groupRepo)
        noMoreInteractions(deployRepo)
      }
    }
  }
}<|MERGE_RESOLUTION|>--- conflicted
+++ resolved
@@ -210,13 +210,8 @@
         val deployPromise = Promise[Done]()
         val app1 = AppDefinition("a".toRootPath)
         val app2 = AppDefinition("b".toRootPath)
-<<<<<<< HEAD
-        val root1 = Group("/".toRootPath, Map("a".toRootPath -> app1), Map.empty, Set.empty, Set.empty)
-        val root2 = Group("/".toRootPath, Map("b".toRootPath -> app2), Map.empty, Set.empty, Set.empty)
-=======
-        val root1 = Group("/".toRootPath, Map("a".toRootPath -> app1), groups = Set.empty, Set.empty)
-        val root2 = Group("/".toRootPath, Map("b".toRootPath -> app2), groups = Set.empty, Set.empty)
->>>>>>> 0b581603
+        val root1 = Group("/".toRootPath, Map("a".toRootPath -> app1))
+        val root2 = Group("/".toRootPath, Map("b".toRootPath -> app2))
         f.actor ! StorePlan(DeploymentPlan(root1, root2, Nil, Timestamp.now()), deployPromise)
         deployPromise.future.isCompleted should be(true)
         f.actor.stateData should equal(
@@ -238,15 +233,10 @@
         f.actor.setState(Scanning, UpdatedEntities())
         val app1 = AppDefinition("a".toRootPath)
         val app2 = AppDefinition("b".toRootPath)
-<<<<<<< HEAD
         val pod1 = PodDefinition("p1".toRootPath)
         val pod2 = PodDefinition("p2".toRootPath)
-        val root1 = Group("/".toRootPath, Map("a".toRootPath -> app1), Map(pod1.id -> pod1), Set.empty, Set.empty)
-        val root2 = Group("/".toRootPath, Map("b".toRootPath -> app2), Map(pod2.id -> pod2), Set.empty, Set.empty)
-=======
-        val root1 = Group("/".toRootPath, Map("a".toRootPath -> app1), groups = Set.empty, Set.empty)
-        val root2 = Group("/".toRootPath, Map("b".toRootPath -> app2), groups = Set.empty, Set.empty)
->>>>>>> 0b581603
+        val root1 = Group("/".toRootPath, Map("a".toRootPath -> app1), Map(pod1.id -> pod1))
+        val root2 = Group("/".toRootPath, Map("b".toRootPath -> app2), Map(pod2.id -> pod2))
         val updates = UpdatedEntities(
           appVersionsStored = Map(
             app1.id -> Set(app1.version.toOffsetDateTime),
@@ -404,13 +394,8 @@
         val promise = Promise[Done]()
         val app1 = AppDefinition("a".toRootPath)
         val app2 = AppDefinition("b".toRootPath)
-<<<<<<< HEAD
-        val root1 = Group("/".toRootPath, Map("a".toRootPath -> app1), Map.empty, Set.empty, Set.empty)
-        val root2 = Group("/".toRootPath, Map("b".toRootPath -> app2), Map.empty, Set.empty, Set.empty)
-=======
-        val root1 = Group("/".toRootPath, Map("a".toRootPath -> app1), groups = Set.empty, Set.empty)
-        val root2 = Group("/".toRootPath, Map("b".toRootPath -> app2), groups = Set.empty, Set.empty)
->>>>>>> 0b581603
+        val root1 = Group("/".toRootPath, Map("a".toRootPath -> app1))
+        val root2 = Group("/".toRootPath, Map("b".toRootPath -> app2))
         f.actor ! StorePlan(DeploymentPlan(root1, root2, Nil, Timestamp.now()), promise)
         // internally we send two more messages as StorePlan in compacting is the same as StoreRoot x 2
         processReceiveUntil(f.actor, Compacting) should be(Compacting)
@@ -420,20 +405,12 @@
       "block plans with deleted roots until compaction completes" in {
         val f = Fixture(2)()()
         val app1 = AppDefinition("a".toRootPath)
-<<<<<<< HEAD
-        val root1 = Group("/".toRootPath, Map("a".toRootPath -> app1), Map.empty, Set.empty, Set.empty)
-=======
-        val root1 = Group("/".toRootPath, Map("a".toRootPath -> app1), groups = Set.empty, Set.empty)
->>>>>>> 0b581603
+        val root1: Group = Group("/".toRootPath, Map("a".toRootPath -> app1))
 
         f.actor.setState(Compacting, BlockedEntities(rootsDeleting = Set(root1.version.toOffsetDateTime)))
         val promise = Promise[Done]()
         val app2 = AppDefinition("b".toRootPath)
-<<<<<<< HEAD
-        val root2 = Group("/".toRootPath, Map("b".toRootPath -> app2), Map.empty, Set.empty, Set.empty)
-=======
-        val root2 = Group("/".toRootPath, Map("b".toRootPath -> app2), groups = Set.empty, Set.empty)
->>>>>>> 0b581603
+        val root2 = Group("/".toRootPath, Map("b".toRootPath -> app2))
         f.actor ! StorePlan(DeploymentPlan(root1, root2, Nil, Timestamp.now()), promise)
         // internally we send two more messages as StorePlan in compacting is the same as StoreRoot x 2
         processReceiveUntil(f.actor, Compacting) should be(Compacting)
